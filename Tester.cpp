--- conflicted
+++ resolved
@@ -84,11 +84,7 @@
 // Send raw data to remote host over UDP socket
 void ZeroLossServer::SendData(u8 *buffer, int bytes) {
 	// Simulate loss
-<<<<<<< HEAD
-	if ((_prng->Generate() & 15) < 3) {
-=======
 	if ((_prng->Generate() & 15) < 7) {
->>>>>>> 52888436
 		return;
 	}
 
